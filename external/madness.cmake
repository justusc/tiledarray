# -*- mode: cmake -*-

###################
# Find MADNESS
###################

include(ExternalProject)
include(ConvertIncludesListToCompilerArgs)
include(ConvertLibrariesListToCompilerArgs)

find_package(Madness CONFIG QUIET COMPONENTS MADworld MADlinalg HINTS ${Madness_ROOT_DIR})

if(Madness_FOUND)

  cmake_push_check_state()
  
  list(APPEND CMAKE_REQUIRED_INCLUDES ${Madness_INCLUDE_DIRS} ${TiledArray_CONFIG_INCLUDE_DIRS})
  list(APPEND CMAKE_REQUIRED_LIBRARIES "${Madness_LINKER_FLAGS}" ${Madness_LIBRARIES}
      "${CMAKE_EXE_LINKER_FLAGS}" ${TiledArray_CONFIG_LIBRARIES})
  set(CMAKE_REQUIRED_FLAGS "${CMAKE_REQUIRED_FLAGS} ${Madness_COMPILE_FLAGS} ${CMAKE_CXX_FLAGS}")

  # sanity check: try compiling a simple program
  CHECK_CXX_SOURCE_COMPILES(
    "
    #include <madness/world/world.h>
    int main(int argc, char** argv) {
      madness::World& world = madness::initialize(argc, argv);
      madness::finalize();
      return 0;
    }
    "  Madness_COMPILES)

  if (NOT Madness_COMPILES)
    message(FATAL_ERROR "MADNESS found, but does not compile correctly.")
  endif()
    
  if(ENABLE_ELEMENTAL)
    
    # Check to that MADNESS was compiled with Elemental support.
    CHECK_CXX_SOURCE_COMPILES(
        "
        #include <madness/world/parallel_runtime.h>
        #ifndef MADNESS_HAS_ELEMENTAL
        # error MADNESS does not have Elemental
        #endif
        int main(int, char**) { return 0; }
        "  MADNESS_HAS_ELEMENTAL_SUPPORT)
        
    if(NOT MADNESS_HAS_ELEMENTAL_SUPPORT)
      message(FATAL_ERROR "MADNESS does not include Elemental support.")
    endif() 
    
    set(TILEDARRAY_HAS_ELEMENTAL ${MADNESS_HAS_ELEMENTAL_SUPPORT})
  endif()

  cmake_pop_check_state()

  # Set config variables
  list(APPEND TiledArray_CONFIG_INCLUDE_DIRS ${Madness_INCLUDE_DIRS})
  set(TiledArray_CONFIG_LIBRARIES ${Madness_LIBRARIES} ${TiledArray_CONFIG_LIBRARIES})
  set(TiledArray_LIBRARIES ${Madness_LIBRARIES} ${TiledArray_LIBRARIES})

  
elseif(TA_EXPERT)

  message("** MADNESS was not found or explicitly set")
  message(FATAL_ERROR "** Downloading and building MADNESS is explicitly disabled in EXPERT mode")

else()

  find_package(Git REQUIRED)
  message(STATUS "git found: ${GIT_EXECUTABLE}")

  # Create a cache entry for MADNESS build variables.
  # Note: This will not overwrite user specified values.
  set(MADNESS_SOURCE_DIR "${PROJECT_SOURCE_DIR}/external/src/madness" CACHE PATH 
        "Path to the MADNESS source code")
  set(MADNESS_BINARY_DIR "${PROJECT_BINARY_DIR}/external/build/madness" CACHE PATH 
        "Path to the MADNESS source code")
  set(Madness_URL "https://github.com/m-a-d-n-e-s-s/madness.git" CACHE STRING 
        "Path to the MADNESS repository")
  set(Madness_TAG "8edb1d21d931208805d2b1ecbb848e419194ac6f" CACHE STRING 
        "Revision hash or tag to use when building MADNESS")
  
  if("${Madness_TAG}" STREQUAL "")
    message(FATAL_ERROR "Invalid value given for Madness_TAG; specify a valid hash or tag.")
  endif()
  
  # Check the MADNESS source directory to make sure it contains the source files
  # If the MADNESS source directory is the default location and does not exist,
  # MADNESS will be downloaded from git.
  message(STATUS "Checking MADNESS source directory: ${MADNESS_SOURCE_DIR}")
  if("${MADNESS_SOURCE_DIR}" STREQUAL "${PROJECT_SOURCE_DIR}/external/src/madness")

    # Create the external source directory
    if(NOT EXISTS ${PROJECT_SOURCE_DIR}/external/src)
      set(error_code 1)
      execute_process(
          COMMAND "${CMAKE_COMMAND}" -E make_directory "${PROJECT_SOURCE_DIR}/external/src"
          RESULT_VARIABLE error_code)
      if(error_code)
        message(FATAL_ERROR "Failed to create the MADNESS source directory.")
      endif()
    endif()

    # Clone the MADNESS repository
    if(NOT EXISTS ${MADNESS_SOURCE_DIR}/.git)
      message(STATUS "Pulling MADNESS from: ${Madness_URL}")
      set(error_code 1)
      set(number_of_tries 0)
      while(error_code AND number_of_tries LESS 3)
        execute_process(
            COMMAND ${GIT_EXECUTABLE} clone ${Madness_URL} madness
            WORKING_DIRECTORY ${PROJECT_SOURCE_DIR}/external/src
            RESULT_VARIABLE error_code)
        math(EXPR number_of_tries "${number_of_tries} + 1")
      endwhile()
      if(number_of_tries GREATER 1)
        message(STATUS "Had to git clone more than once: ${number_of_tries} times.")
      endif()
      if(error_code)
        message(FATAL_ERROR "Failed to clone repository: '${Madness_URL}'")
      endif()
    endif()
  
  elseif(EXISTS "${MADNESS_SOURCE_DIR}")
    message(STATUS "Checking MADNESS source directory: ${MADNESS_SOURCE_DIR} - found")
  else()
    message(STATUS "Checking MADNESS source directory: ${MADNESS_SOURCE_DIR} - not found")
    message(FATAL_ERROR "Path to MADNESS source directory does not exist.")
  endif()
  
  if(EXISTS ${MADNESS_SOURCE_DIR}/.git)
    # Checkout the correct MADNESS revision
    set(error_code 1)
    execute_process(
      COMMAND "${GIT_EXECUTABLE}" fetch
      COMMAND "${GIT_EXECUTABLE}" checkout ${Madness_TAG}
      COMMAND "./autogen.sh"
      WORKING_DIRECTORY "${MADNESS_SOURCE_DIR}"
      RESULT_VARIABLE error_code)
    if(error_code)
      message(FATAL_ERROR "Failed to checkout tag: '${Madness_TAG}'")
    endif()
        
    # Add madness-update target that will pull updates to the madness source 
    # from the git repository. This is done outside ExternalProject_add to 
    # prevent madness from doing a full pull, configure, and build everytime the 
    # project is built.
    add_custom_target(madness-update
      COMMAND ${GIT_EXECUTABLE} fetch
      COMMAND ${GIT_EXECUTABLE} checkout ${Madness_TAG}
      COMMAND "./autogen.sh"
      WORKING_DIRECTORY ${MADNESS_SOURCE_DIR}
      COMMENT "Updating source for 'madness' from ${MADNESS_URL}")

  endif()
  
  # Check that the MADNESS source director contains the 
  message(STATUS "Looking for madness.h")
  if(EXISTS ${MADNESS_SOURCE_DIR}/src/madness.h)
    message(STATUS "Looking for madness.h - found")
  else()
    message(STATUS "Looking for madness.h - not found")
    message("The MADNESS source was not found in ${MADNESS_SOURCE_DIR}.")
    message("You can download the MADNESS source with:")
    message("$ git clone https://github.com/m-a-d-n-e-s-s/madness.git madness")
    message(FATAL_ERROR "MADNESS source not found.")
  endif()
  
  # Generate the MADNESS configure script if not present
  if(NOT EXISTS ${MADNESS_SOURCE_DIR}/configure)
    set(error_code 1)
    execute_process(
      COMMAND "./autogen.sh"
      WORKING_DIRECTORY "${MADNESS_SOURCE_DIR}"
      RESULT_VARIABLE error_code)
    if(error_code)
      message(FATAL_ERROR "Failed to generate MADNESS configure script.")
    endif()
  endif()

  
  # Setup configure variables
  
  # Set compile flags
  set(MAD_CPPFLAGS "${CMAKE_CPP_FLAGS}")
  set(MAD_CFLAGS "${CMAKE_C_FLAGS}")
  set(MAD_CXXFLAGS "${CMAKE_CXX_FLAGS}")
  set(MAD_LDFLAGS "${CMAKE_EXE_LINKER_FLAGS}")

  if(CMAKE_BUILD_TYPE)
    string(TOUPPER "${CMAKE_BUILD_TYPE}" MAD_BUILD_TYPE)
    append_flags(MAD_CFLAGS "${CMAKE_C_FLAGS_${MAD_BUILD_TYPE}}")
    append_flags(MAD_CXXFLAGS "${CMAKE_CXX_FLAGS_${MAD_BUILD_TYPE}}")
  endif()

  # Set compile flags required for Elemental
  if(ENABLE_ELEMENTAL)
    include(external/elemental.cmake)
    
    foreach(_inc_dir ${Elemental_INCLUDE_DIRS})
      append_flags(MAD_CPPFLAGS "-I${_inc_dir}")
    endforeach()
    foreach(_lib ${Elemental_LIBRARIES})
      append_flags(MAD_LIBS "${_lib}")
    endforeach()
    set(MAD_ELEMENTAL_FLAG "yes")
  else()
    set(MAD_ELEMENTAL_FLAG "no")
  endif()
  
    # Set compile flags required for Elemental
  if(ENABLE_TBB)
    if(TBB_INCLUDE_DIR AND EXISTS ${TBB_INCLUDE_DIR})
      append_flags(MAD_TBB_INCLUDE_FLAG "--with-tbb-include=${TBB_INCLUDE_DIR}")
    endif()
    if(TBB_LIBRARY AND EXISTS ${TBB_LIBRARY})
      append_flags(MAD_TBB_LIB_FLAG "--with-tbb-lib=${TBB_LIBRARY}")
    endif()
    if(TBB_ROOT_DIR AND EXISTS ${TBB_ROOT_DIR})
      append_flags(MAD_TBB_FLAG "--with-tbb=${TBB_ROOT_DIR}")
    endif()
    if("${MAD_TBB_FLAG}" STREQUAL "")
      set(MAD_TBB_FLAG "--with-tbb=yes")
    endif()
  else()
    set(MAD_TBB_FLAG "--with-tbb=no")
  endif()
  
  
  # Set compile flags required for MPI
  if(ENABLE_MPI)
    foreach(_inc_dir ${MPI_INCLUDE_PATH})
      append_flags(MAD_CPPFLAGS "-I${_inc_dir}")
    endforeach()
    foreach(_lib ${MPI_LIBRARIES})
      append_flags(MAD_LIBS "${_lib}")
    endforeach()
#    append_flags(MAD_CFLAGS "${MPI_COMPILE_FLAGS}")
    append_flags(MAD_CXXFLAGS "${MPI_COMPILE_FLAGS}")
    append_flags(MAD_LDFLAGS "${MPI_LINK_FLAGS}") 
    set(MAD_STUB_MPI "no")
  else()
    set(MAD_STUB_MPI "yes")
  endif()
  
  # Set compile flags required for LAPACK, BLAS, and Pthreads
#  append_flags(MAD_LDFLAGS "${LAPACK_LINKER_FLAGS}")
#  append_flags(MAD_LDFLAGS "${BLAS_LINKER_FLAGS}")
  if(LAPACK_LIBRARIES OR BLAS_LIBRARIES)
    if(UNIX AND BLA_STATIC)
      append_flags(MAD_LIBS "-Wl,--start-group")
    endif()
      foreach(_lib ${LAPACK_LIBRARIES})
        append_flags(MAD_LIBS "${_lib}")
      endforeach()
      foreach(_lib ${BLAS_LIBRARIES})
        append_flags(MAD_LIBS "${_lib}")
      endforeach()
    if(UNIX AND BLA_STATIC)
      append_flags(MAD_LIBS "-Wl,--end-group")
    endif()
  endif()
  append_flags(MAD_LIBS "${CMAKE_THREAD_LIBS_INIT}")
  
  # Set the configuration flags for MADNESS
  
  # Set Fortran integer size
  if(INTEGER4) 
    set(MAD_F77_INT32 yes)
  else()
    set (MAD_F77_INT32 no)
  endif()
  
  # Set error handling method
  if(TA_ERROR STREQUAL none)
    set(MAD_EXCEPTION disable)
  elseif(TA_ERROR STREQUAL throw)
    set(MAD_EXCEPTION throw)
  elseif(TA_ERROR STREQUAL assert)
    set(MAD_EXCEPTION assert)
  else()
    set(MAD_EXCEPTION throw)
  endif()
  
  # Create or clean the build directory
  if(EXISTS "${MADNESS_BINARY_DIR}")
    set(error_code 1)
    execute_process(
        COMMAND "${CMAKE_COMMAND}" -E remove -f "./*"
        WORKING_DIRECTORY ${MADNESS_BINARY_DIR}
        RESULT_VARIABLE error_code)
    if(error_code)
      message(FATAL_ERROR "Failed to delete existing files the MADNESS build directory.")
    endif()
  else()
    set(error_code 1)
    execute_process(
        COMMAND "${CMAKE_COMMAND}" -E make_directory "${MADNESS_BINARY_DIR}"
        RESULT_VARIABLE error_code)
    if(error_code)
      message(FATAL_ERROR "Failed to create the MADNESS build directory.")
    endif()
  endif()


  # Configure MADNESS
  set(error_code 1)
  execute_process(
      COMMAND "${MADNESS_SOURCE_DIR}/configure"
                "--prefix=${CMAKE_INSTALL_PREFIX}"
                "--disable-debugging"
                "--disable-optimization"
                "--disable-optimal"
                "--disable-warning"
                "--enable-madex=${MAD_EXCEPTION}"
                "--enable-dependency-tracking"
                "--with-mpi-thread=multiple"
                "--with-fortran-int32=${MAD_F77_INT32}"
                "--with-stubmpi=${MAD_STUB_MPI}"
                "--with-elemental=${MAD_ELEMENTAL_FLAG}"
<<<<<<< HEAD
                "--with-tbb-include=${TBB_INCLUDE_DIR}"
                "--with-tbb-lib=${TBB_LIBRARY}"
=======
                "${MAD_TBB_FLAG}" 
                "${MAD_TBB_INCLUDE_FLAG}"
                "${MAD_TBB_LIB_FLAG}"
>>>>>>> a22a485f
                "--without-mkl"
                "--without-libxc"
                "${MAD_EXTRA_CONFIGURE_FLAGS}"
                "MPICXX=${CMAKE_CXX_COMPILER}"
                "MPICC=${CMAKE_C_COMPILER}"
                "CPPFLAGS=${MAD_CPPFLAGS}"
                "CC=${CMAKE_C_COMPILER}" "CFLAGS=${MAD_CFLAGS}"
                "CXX=${CMAKE_CXX_COMPILER}" "CXXFLAGS=${MAD_CXXFLAGS}"
                "F77=${CMAKE_Fortran_COMPILER}" "FFLAGS=${CMAKE_Fortran_FLAGS}"
                "LDFLAGS=${MAD_LDFLAGS}"
                "LIBS=${MAD_LIBS}"
      WORKING_DIRECTORY "${MADNESS_BINARY_DIR}"
      RESULT_VARIABLE error_code)
  if(error_code)
    message(FATAL_ERROR "The MADNESS configure script failed.")
  endif()
  
  include(${MADNESS_BINARY_DIR}/config/madness-project.cmake)

#  message("Madness_INCLUDE_DIRS        = ${Madness_INCLUDE_DIRS}")
#  message("Madness_LIBRARIES           = ${Madness_LIBRARIES}")
#  message("Madness_MADchem_LIBRARY     = ${Madness_MADchem_LIBRARY}")
#  message("Madness_MADmra_LIBRARY      = ${Madness_MADmra_LIBRARY}")
#  message("Madness_MADtinyxml_LIBRARY  = ${Madness_MADtinyxml_LIBRARY}")
#  message("Madness_MADmuparser_LIBRARY = ${Madness_MADmuparser_LIBRARY}")
#  message("Madness_MADlinalg_LIBRARY   = ${Madness_MADlinalg_LIBRARY}")
#  message("Madness_MADtensor_LIBRARY   = ${Madness_MADtensor_LIBRARY}")
#  message("Madness_MADmisc_LIBRARY     = ${Madness_MADmisc_LIBRARY}")
#  message("Madness_MADworld_LIBRARY    = ${Madness_MADworld_LIBRARY}")
#  message("Madness_COMPILE_FLAGS       = ${Madness_COMPILE_FLAGS}")
#  message("Madness_LINKER_FLAGS        = ${Madness_LINKER_FLAGS}")
#  message("Madness_VERSION             = ${Madness_VERSION}")
#  message("Madness_F77_INTEGER_SIZE    = ${Madness_F77_INTEGER_SIZE}")
  
  # Removed all the flags passed to MADNESS configure
  string(REGEX REPLACE "-(O[0-9s]|g[0-9]?)([ ]+|$)" "" MAD_CXXFLAGS "${MAD_CXXFLAGS}")
  string(STRIP "${MAD_CXXFLAGS}" MAD_CXXFLAGS)
  string(REPLACE "${MAD_CXXFLAGS}" "" 
        Madness_COMPILE_FLAGS "${Madness_COMPILE_FLAGS}")
  string(REPLACE "${MAD_CPPFLAGS}" "" 
        Madness_COMPILE_FLAGS "${Madness_COMPILE_FLAGS}")
  string(STRIP "${Madness_COMPILE_FLAGS}" Madness_COMPILE_FLAGS)
  string(REPLACE "${MAD_CXXFLAGS}" "" 
        Madness_LINKER_FLAGS "${Madness_LINKER_FLAGS}")
  string(REPLACE "${MAD_LDFLAGS}" "" 
        Madness_LINKER_FLAGS "${Madness_LINKER_FLAGS}")
  string(REPLACE "${MAD_LIBS}" "" 
        Madness_LIBRARIES "${Madness_LIBRARIES}")
  string(STRIP "${Madness_LIBRARIES}" Madness_LIBRARIES)
  string(STRIP "${Madness_LINKER_FLAGS}" Madness_LINKER_FLAGS)
  
  # Removed the MADNESS libraries that are not needed by TiledArray.
  list(REMOVE_ITEM Madness_LIBRARIES 
    ${Madness_MADchem_LIBRARY} ${Madness_MADmra_LIBRARY}
    ${Madness_MADtinyxml_LIBRARY} ${Madness_MADmuparser_LIBRARY}
    ${Madness_MADlinalg_LIBRARY} ${Madness_MADtensor_LIBRARY}
    ${Madness_MADmisc_LIBRARY})
  
#  message("Madness_COMPILE_FLAGS = '${Madness_COMPILE_FLAGS}'")
#  message("Madness_LIBRARIES     = '${Madness_LIBRARIES}'")
#  message("Madness_LINKER_FLAGS  = '${Madness_LINKER_FLAGS}'")

  set(MAD_CPPFLAGS "${CMAKE_CPP_FLAGS}")
  set(MAD_CFLAGS "${CMAKE_C_FLAGS}")
  set(MAD_CXXFLAGS "${CMAKE_CXX_FLAGS}")
  set(MAD_LDFLAGS "${CMAKE_EXE_LINKER_FLAGS}")

  if(CMAKE_BUILD_TYPE)
    string(TOUPPER "${CMAKE_BUILD_TYPE}" MAD_BUILD_TYPE)
    append_flags(MAD_CFLAGS "${CMAKE_C_FLAGS_${MAD_BUILD_TYPE}}")
    append_flags(MAD_CXXFLAGS "")
  endif()
  add_custom_target(madness-build ALL
      COMMAND $(MAKE) world V=0
      WORKING_DIRECTORY ${MADNESS_BINARY_DIR}
      COMMENT Building 'madness')

  # Add madness-clean target that will delete files generated by MADNESS build.
  add_custom_target(madness-clean
    COMMAND ${CMAKE_MAKE_PROGRAM} clean
    WORKING_DIRECTORY ${MADNESS_BINARY_DIR}
    COMMENT Cleaning build directory for 'madness')
  
  # Since 'madness-install' target cannot be linked to the 'install' target,
  # we will do it manually here.
  install(CODE
      "
      execute_process(
          COMMAND \"${CMAKE_MAKE_PROGRAM}\" \"install-tensor\" \"install-world\" 
          WORKING_DIRECTORY \"${MADNESS_BINARY_DIR}\"
          RESULT_VARIABLE error_code)
      if(error_code)
        message(FATAL_ERROR \"Failed to install 'madness'\")
      endif()
      "
      )

  # Set build dependencies and compiler arguments
  add_dependencies(External madness-build)

  # Set config variables 
  set(TiledArray_CONFIG_LIBRARIES ${Madness_LIBRARIES}
      ${TiledArray_CONFIG_LIBRARIES})

endif()


include_directories(${Madness_INCLUDE_DIRS})
set(TiledArray_LIBRARIES ${Madness_LIBRARIES} ${TiledArray_LIBRARIES})
append_flags(CMAKE_CXX_FLAGS "${Madness_COMPILE_FLAGS}")
append_flags(CMAKE_EXE_LINKER_FLAGS "${Madness_LINKER_FLAGS}")
<|MERGE_RESOLUTION|>--- conflicted
+++ resolved
@@ -320,14 +320,9 @@
                 "--with-fortran-int32=${MAD_F77_INT32}"
                 "--with-stubmpi=${MAD_STUB_MPI}"
                 "--with-elemental=${MAD_ELEMENTAL_FLAG}"
-<<<<<<< HEAD
-                "--with-tbb-include=${TBB_INCLUDE_DIR}"
-                "--with-tbb-lib=${TBB_LIBRARY}"
-=======
                 "${MAD_TBB_FLAG}" 
                 "${MAD_TBB_INCLUDE_FLAG}"
                 "${MAD_TBB_LIB_FLAG}"
->>>>>>> a22a485f
                 "--without-mkl"
                 "--without-libxc"
                 "${MAD_EXTRA_CONFIGURE_FLAGS}"
