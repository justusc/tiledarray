--- conflicted
+++ resolved
@@ -22,11 +22,7 @@
 
 #include <vector>
 #include <iosfwd>
-<<<<<<< HEAD
-#include <madness/world/array.h>
-=======
 #include <array>
->>>>>>> 82237fef
 #include <tiledarray.h>
 
 /// Spin enum type
