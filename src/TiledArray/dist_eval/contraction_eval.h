/*
 *  This file is a part of TiledArray.
 *  Copyright (C) 2013  Virginia Tech
 *
 *  This program is free software: you can redistribute it and/or modify
 *  it under the terms of the GNU General Public License as published by
 *  the Free Software Foundation, either version 3 of the License, or
 *  (at your option) any later version.
 *
 *  This program is distributed in the hope that it will be useful,
 *  but WITHOUT ANY WARRANTY; without even the implied warranty of
 *  MERCHANTABILITY or FITNESS FOR A PARTICULAR PURPOSE.  See the
 *  GNU General Public License for more details.
 *
 *  You should have received a copy of the GNU General Public License
 *  along with this program.  If not, see <http://www.gnu.org/licenses/>.
 *
 */

#ifndef TILEDARRAY_DIST_EVAL_CONTRACTION_EVAL_H__INCLUDED
#define TILEDARRAY_DIST_EVAL_CONTRACTION_EVAL_H__INCLUDED

#include <TiledArray/dist_eval/dist_eval.h>
#include <TiledArray/proc_grid.h>
#include <TiledArray/reduce_task.h>
#include <TiledArray/type_traits.h>
#include <TiledArray/shape.h>

//#define TILEDARRAY_ENABLE_SUMMA_TRACE_EVAL 1
//#define TILEDARRAY_ENABLE_SUMMA_TRACE_INITIALIZE 1
//#define TILEDARRAY_ENABLE_SUMMA_TRACE_STEP 1
//#define TILEDARRAY_ENABLE_SUMMA_TRACE_BCAST 1
//#define TILEDARRAY_ENABLE_SUMMA_TRACE_FINALIZE 1

namespace TiledArray {
  namespace detail {

    /// Distributed contraction evaluator implementation

    /// \tparam Left The left-hand argument evaluator type
    /// \tparam Right The right-hand argument evaluator type
    /// \tparam Op The contraction/reduction operation type
    /// \tparam Policy The tensor policy class
    /// \note The algorithms in this class assume that the arguments have a two-
    /// dimensional cyclic distribution, and that the row phase of the left-hand
    /// argument and the column phase of the right-hand argument are equal to
    /// the number of rows and columns, respectively, in the \c ProcGrid object
    /// passed to the constructor.
    template <typename Left, typename Right, typename Op, typename Policy>
    class Summa :
        public DistEvalImpl<typename Op::result_type, Policy>,
        public std::enable_shared_from_this<Summa<Left, Right, Op, Policy> >
    {
    public:
      typedef Summa<Left, Right, Op, Policy> Summa_; ///< This object type
      typedef DistEvalImpl<typename Op::result_type, Policy> DistEvalImpl_; ///< The base class type
      typedef typename DistEvalImpl_::TensorImpl_ TensorImpl_; ///< The base, base class type
      typedef Left left_type; ///< The left-hand argument type
      typedef Right right_type; ///< The right-hand argument type
      typedef typename DistEvalImpl_::size_type size_type; ///< Size type
      typedef typename DistEvalImpl_::range_type range_type; ///< Range type
      typedef typename DistEvalImpl_::shape_type shape_type; ///< Shape type
      typedef typename DistEvalImpl_::pmap_interface pmap_interface; ///< Process map interface type
      typedef typename DistEvalImpl_::trange_type trange_type; ///< Tiled range type
      typedef typename DistEvalImpl_::value_type value_type; ///< Tile type
      typedef typename DistEvalImpl_::eval_type eval_type; ///< Tile evaluation type
      typedef Op op_type; ///< Tile evaluation operator type

    private:
      static size_type max_memory_; ///< Maximum overhead used per node
      static size_type max_depth_; ///< Maximum number of concurrent SUMMA iterations

      // Arguments and operation
      left_type left_; ///< The left-hand argument
      right_type right_; /// < The right-hand argument
      op_type op_; /// < The operation used to evaluate tile-tile contractions

      // Broadcast groups for dense arguments (empty for non-dense arguments)
      madness::Group row_group_; ///< The row process group for this rank
      madness::Group col_group_; ///< The column process group for this rank

      // Dimension information
      const size_type k_; ///< Number of tiles in the inner dimension
      const ProcGrid proc_grid_; ///< Process grid for this contraction

      // Contraction results
      ReducePairTask<op_type>* reduce_tasks_; ///< A pointer to the reduction tasks

      // Constant used to iterate over columns and rows of left_ and right_, respectively.
      const size_type left_start_local_; ///< The starting point of left column iterator ranges (just add k for specific columns)
      const size_type left_end_; ///< The end of the left column iterator ranges
      const size_type left_stride_; ///< Stride for left column iterators
      const size_type left_stride_local_; ///< Stride for local left column iterators
      const size_type right_stride_; ///< Stride for right row iterators
      const size_type right_stride_local_; ///< stride for local right row iterators


      typedef Future<typename right_type::eval_type> right_future; ///< Future to a right-hand argument tile
      typedef Future<typename left_type::eval_type> left_future; ///< Future to a left-hand argument tile
      typedef std::pair<size_type, right_future> row_datum; ///< Datum element type for a right-hand argument row
      typedef std::pair<size_type, left_future> col_datum; ///< Datum element type for a left-hand argument column

    protected:

      // Import base class functions
      using std::enable_shared_from_this<Summa_>::shared_from_this;

    private:

      // Static variable initialization ----------------------------------------


      /// Initialize max_memory_ limit for SUMMA
      static size_type init_max_memory() {
        const char* max_memory = getenv("TA_SUMMA_MAX_MEMORY");
        if(max_memory) {
            // Convert the string into bytes
            std::stringstream ss(max_memory);
            double memory = 0.0;
            if(ss >> memory) {
                if(memory > 0.0) {
                    std::string unit;
                    if(ss >> unit) { // Failure == assume bytes
                        if(unit == "KB" || unit == "kB") {
                          memory *= 1000.0;
                        } else if(unit == "KiB" || unit == "kiB") {
                          memory *= 1024.0;
                        } else if(unit == "MB") {
                          memory *= 1000000.0;
                        } else if(unit == "MiB") {
                          memory *= 1048576.0;
                        } else if(unit == "GB") {
                          memory *= 1000000000.0;
                        } else if(unit == "GiB") {
                          memory *= 1073741824.0;
                        }
                    }
                }
            }

            memory = std::max(memory, 104857600.0); // Minimum 100 MiB
            return memory;
        }

        return 0ul;
      }


      static size_type init_max_depth() {
        const char* max_depth = getenv("TA_SUMMA_MAX_DEPTH");
        if(max_depth)
          return std::stoul(max_depth);
        return 0ul;
      }


      // Process groups --------------------------------------------------------

      /// Process group factory function

      /// This function generates a sparse process group.
      /// \tparam Shape The shape type
      /// \tparam ProcMap The process map operation type
      /// \param shape The shape that will be used to select processes that are
      /// included in the process group
      /// \param index The first index of the row or column range
      /// \param end The end of the row or column range
      /// \param stride The row or column index stride
      /// \param k The broadcast group index
      /// \param max_group_size The maximum number of processes in the result
      /// group, which is equal to the number of process in this process row or
      /// column as defined by \c proc_grid_.
      /// \param key_offset The key that will be used to identify the process group
      /// \param proc_map The operator that will convert a process row/column
      /// into a process
      /// \return A sparse process group that includes process in the row or
      /// column of this process as defined by \c proc_grid_.
      template <typename Shape, typename ProcMap>
      madness::Group make_group(const Shape& shape, size_type index,
          const size_type end, const size_type stride, const size_type max_group_size,
          const size_type k, const size_type key_offset, const ProcMap& proc_map) const
      {
        // Generate the list of processes in rank_row
        std::vector<ProcessID> proc_list(max_group_size, -1);

        // Flag the root processes of the broadcast, which may not be included
        // by shape.
        size_type p = k % max_group_size;
        proc_list[p] = proc_map(p);
        size_type count = 1ul;

        // Flag all process that have non-zero tiles
        for(p = 0ul; (index < end) && (count < max_group_size); index += stride,
            p = (p + 1u) % max_group_size)
        {
          if((proc_list[p] != -1) || (shape.is_zero(index))) continue;

          proc_list[p] = proc_map(p);
          ++count;
        }

        // Remove processes from the list that will not be in the group
        for(size_type x = 0ul, p = 0ul; x < count; ++p) {
          if(proc_list[p] == -1) continue;
          proc_list[x++] = proc_list[p];
        }

        // Truncate invalid process id's
        proc_list.resize(count);

        return madness::Group(TensorImpl_::world(), proc_list,
            madness::DistributedID(DistEvalImpl_::id(), k + key_offset));
      }

      /// Row process group factory function

      /// \param k The broadcast group index
      /// \return A row process group
      madness::Group make_row_group(const size_type k) const {
        // Construct the sparse broadcast group
        const size_type right_begin_k = k * proc_grid_.cols();
        const size_type right_end_k = right_begin_k + proc_grid_.cols();
        return make_group(right_.shape(), right_begin_k, right_end_k,
            right_stride_, proc_grid_.proc_cols(), k, k_,
            [&](const ProcGrid::size_type col) { return proc_grid_.map_col(col); });
      }

      /// Column process group factory function

      /// \param k The broadcast group index
      /// \return A column process group
      madness::Group make_col_group(const size_type k) const {
        // Construct the sparse broadcast group
        return make_group(left_.shape(), k, left_end_, left_stride_,
            proc_grid_.proc_rows(), k, 0ul,
            [&](const ProcGrid::size_type row) { return proc_grid_.map_row(row); });
      }

      // Broadcast kernels -----------------------------------------------------

      /// Tile conversion task function

      /// \tparam Tile The input tile type
      /// \param tile The input tile
      /// \return The evaluated version of the lazy tile
      template <typename Tile>
      static typename eval_trait<Tile>::type convert_tile_task(const Tile& tile) { return tile; }


      /// Conversion function

      /// This function does nothing since tile is not a lazy tile.
      /// \tparam Arg The type of the argument that holds the input tiles
      /// \param arg The argument that holds the tiles
      /// \param index The tile index of arg
      /// \return \c tile
      template <typename Arg>
      static typename std::enable_if<
          ! is_lazy_tile<typename Arg::value_type>::value,
          Future<typename Arg::eval_type> >::type
      get_tile(Arg& arg, const typename Arg::size_type index) { return arg.get(index); }


      /// Conversion function

      /// This function spawns a task that will convert a lazy tile from the
      /// tile type to the evaluated tile type.
      /// \tparam Arg The type of the argument that holds the input tiles
      /// \param arg The argument that holds the tiles
      /// \param index The tile index of arg
      /// \return A future to the evaluated tile
      template <typename Arg>
      static typename std::enable_if<
          is_lazy_tile<typename Arg::value_type>::value,
          Future<typename Arg::eval_type> >::type
      get_tile(Arg& arg, const typename Arg::size_type index) {
        return arg.world().taskq.add(
            & Summa_::template convert_tile_task<typename Arg::value_type>,
            arg.get(index), madness::TaskAttributes::hipri());
      }


      /// Collect non-zero tiles from \c arg

      /// \tparam Arg The argument type
      /// \tparam Datum The vector datum type
      /// \param[in] arg The owner of the input tiles
      /// \param[in] index The index of the first tile to be broadcast
      /// \param[in] end The end of the range of tiles to be broadcast
      /// \param[in] stride The stride between tile indices to be broadcast
      /// \param[out] vec The vector that will hold broadcast tiles
      template <typename Arg, typename Datum>
      void get_vector(Arg& arg, size_type index, const size_type end,
          const size_type stride, std::vector<Datum>& vec) const
      {
        TA_ASSERT(vec.size() == 0ul);

        // Iterate over vector of tiles
        if(arg.is_local(index)) {
          for(size_type i = 0ul; index < end; ++i, index += stride) {
            if(arg.shape().is_zero(index)) continue;
            vec.emplace_back(i, get_tile(arg, index));
          }
        } else {
          for(size_type i = 0ul; index < end; ++i, index += stride) {
            if(arg.shape().is_zero(index)) continue;
            vec.emplace_back(i, Future<typename Arg::eval_type>());
          }
        }

        TA_ASSERT(vec.size() > 0ul);
      }

      /// Collect non-zero tiles from column \c k of \c left_

      /// \param[in] k The column to be retrieved
      /// \param[out] col The column vector that will hold the tiles
      void get_col(const size_type k, std::vector<col_datum>& col) const {
        col.reserve(proc_grid_.local_rows());
        get_vector(left_, left_start_local_ + k, left_end_, left_stride_local_, col);
      }

      /// Collect non-zero tiles from row \c k of \c right_

      /// \param[in] k The row to be retrieved
      /// \param[out] row The row vector that will hold the tiles
      void get_row(const size_type k, std::vector<row_datum>& row) const {
        row.reserve(proc_grid_.local_cols());

        // Compute local iteration limits for row k of right_.
        size_type begin = k * proc_grid_.cols();
        const size_type end = begin + proc_grid_.cols();
        begin += proc_grid_.rank_col();

        get_vector(right_, begin, end, right_stride_local_, row);
      }

      /// Broadcast tiles from \c arg

      /// \param[in] start The index of the first tile to be broadcast
      /// \param[in] stride The stride between tile indices to be broadcast
      /// \param[in] group The process group where the tiles will be broadcast
      /// \param[in] group_root The root process of the broadcast
      /// \param[in] key_offset The broadcast key offset value
      /// \param[out] vec The vector that will hold broadcast tiles
      template <typename Datum>
      void bcast(const size_type start, const size_type stride,
          const madness::Group& group, const ProcessID group_root,
          const size_type key_offset, std::vector<Datum>& vec) const
      {
        TA_ASSERT(vec.size() != 0ul);
        TA_ASSERT(group.size() > 0);
        TA_ASSERT(group_root < group.size());

#ifdef TILEDARRAY_ENABLE_SUMMA_TRACE_BCAST
        std::stringstream ss;
        ss  << "bcast: rank=" << TensorImpl_::world().rank()
            << " root=" << group.world_rank(group_root)
            << " groupid=(" << group.id().first << "," << group.id().second
            << ") keyoffset=" << key_offset << " group={ ";
        for(ProcessID group_proc = 0; group_proc < group.size(); ++group_proc)
          ss << group.world_rank(group_proc) << " ";
        ss << "} tiles={ ";
#endif // TILEDARRAY_ENABLE_SUMMA_TRACE_BCAST

        // Iterate over tiles to be broadcast
        for(typename std::vector<Datum>::iterator it = vec.begin(); it != vec.end(); ++it) {
          const size_type index = it->first * stride + start;

          // Broadcast the tile
          const madness::DistributedID key(DistEvalImpl_::id(), index + key_offset);
          TensorImpl_::world().gop.bcast(key, it->second, group_root, group);

#ifdef TILEDARRAY_ENABLE_SUMMA_TRACE_BCAST
          ss  << index << " ";
#endif // TILEDARRAY_ENABLE_SUMMA_TRACE_BCAST
        }

        TA_ASSERT(vec.size() > 0ul);

#ifdef TILEDARRAY_ENABLE_SUMMA_TRACE_BCAST
        ss << "}\n";
        printf(ss.str().c_str());
#endif // TILEDARRAY_ENABLE_SUMMA_TRACE_BCAST
      }

      // Broadcast specialization for left and right arguments -----------------


      ProcessID get_row_group_root(const size_type k, const madness::Group& row_group) const {
        ProcessID group_root = k % proc_grid_.proc_cols();
        if(! right_.shape().is_dense() && row_group.size() < proc_grid_.proc_cols()) {
          const ProcessID world_root = proc_grid_.rank_row() * proc_grid_.proc_cols() + group_root;
          group_root = row_group.rank(world_root);
        }
        return group_root;
      }

      ProcessID get_col_group_root(const size_type k, const madness::Group& col_group) const {
        ProcessID group_root = k % proc_grid_.proc_rows();
        if(! left_.shape().is_dense() && col_group.size() < proc_grid_.proc_rows()) {
          const ProcessID world_root = group_root * proc_grid_.proc_cols() + proc_grid_.rank_col();
          group_root = col_group.rank(world_root);
        }
        return group_root;
      }

      /// Broadcast column \c k of \c left_ with a dense right-hand argument

      /// \param[in] k The column of \c left_ to be broadcast
      /// \param[out] col The vector that will hold the results of the broadcast
      void bcast_col(const size_type k, std::vector<col_datum>& col, const madness::Group& row_group) const {
        // Broadcast column k of left_.
        ProcessID group_root = get_row_group_root(k, row_group);
        bcast(left_start_local_ + k, left_stride_local_, row_group, group_root, 0ul, col);
      }

      /// Broadcast row \c k of \c right_ with a dense left-hand argument

      /// \param[in] k The row of \c right to be broadcast
      /// \param[out] row The vector that will hold the results of the broadcast
      void bcast_row(const size_type k, std::vector<row_datum>& row, const madness::Group& col_group) const {
        // Compute the group root process.
        ProcessID group_root = get_col_group_root(k, col_group);

        // Broadcast row k of right_.
        bcast(k * proc_grid_.cols() + proc_grid_.rank_col(),
            right_stride_local_, col_group, group_root, left_.size(), row);
      }

      void bcast_col_range_task(size_type k, const size_type end) const {
        // Compute the first local row of right
        const size_type Pcols = proc_grid_.proc_cols();
        k += (Pcols - ((k + Pcols - proc_grid_.rank_col()) % Pcols)) % Pcols;

        for(; k < end; k += Pcols) {

          // Compute local iteration limits for column k of left_.
          size_type index = left_start_local_ + k;

          // Search column k of left for non-zero tiles
          for(; index < left_end_; index += left_stride_local_) {
            if(left_.shape().is_zero(index)) continue;

            // Construct broadcast group
            const madness::Group row_group = make_row_group(k);
            const ProcessID group_root = get_row_group_root(k, row_group);

            if(row_group.size() > 1) {
              // Broadcast column k of left_.
              for(; index < left_end_; index += left_stride_local_) {
                if(left_.shape().is_zero(index)) continue;

                // Broadcast the tile
                const madness::DistributedID key(DistEvalImpl_::id(), index);
                auto tile = get_tile(left_, index);
                TensorImpl_::world().gop.bcast(key, tile, group_root, row_group);
              }
            } else {
              // Discard column k of left_.
              for(; index < left_end_; index += left_stride_local_) {
                if(left_.shape().is_zero(index)) continue;
                left_.discard(index);
              }
            }

            break;
          }
        }
      }

      void bcast_row_range_task(size_type k, const size_type end) const {
        // Compute the first local row of right
        const size_type Prows = proc_grid_.proc_rows();
        k += (Prows - ((k + Prows - proc_grid_.rank_row()) % Prows)) % Prows;

        for(; k < end; k += Prows) {

          // Compute local iteration limits for row k of right_.
          size_type index = k * proc_grid_.cols();
          const size_type row_end = index + proc_grid_.cols();
          index += proc_grid_.rank_col();

          // Search for and broadcast non-zero row
          for(; index < row_end; index += right_stride_local_) {
            if(right_.shape().is_zero(index)) continue;

            // Construct broadcast group
            const madness::Group col_group = make_col_group(k);
            const ProcessID group_root = get_col_group_root(k, col_group);

            if(col_group.size() > 1) {
              // Broadcast row k of right_.
              for(; index < row_end; index += right_stride_local_) {
                if(right_.shape().is_zero(index)) continue;

                // Broadcast the tile
                const madness::DistributedID key(DistEvalImpl_::id(), index + left_.size());
                auto tile = get_tile(right_, index);
                TensorImpl_::world().gop.bcast(key, tile, group_root, col_group);
              }
            } else {
              // Broadcast row k of right_.
              for(; index < row_end; index += right_stride_local_) {
                if(right_.shape().is_zero(index)) continue;
                right_.discard(index);
              }
            }

            break;
          }
        }
      }


      // Row and column iteration functions ------------------------------------

      /// Find next non-zero row of \c right_ for a sparse shape

      /// Starting at the k-th row of the right-hand argument, find the next row
      /// that contains at least one non-zero tile. This search only checks for
      /// non-zero tiles in this processes column.
      /// \param k The first row to search
      /// \return The first row, greater than or equal to \c k with non-zero
      /// tiles, or \c k_ if none is found.
      size_type iterate_row(size_type k) const {
        // Iterate over k's until a non-zero tile is found or the end of the
        // matrix is reached.
        size_type end = k * proc_grid_.cols();
        for(; k < k_; ++k) {
          // Search for non-zero tiles in row k of right
          size_type i = end + proc_grid_.rank_col();
          end += proc_grid_.cols();
          for(; i < end; i += right_stride_local_)
            if(! right_.shape().is_zero(i))
              return k;
        }

        return k;
      }

      /// Find the next non-zero column of \c left_ for an arbitrary shape type

      /// Starting at the k-th column of the left-hand argument, find the next
      /// column that contains at least one non-zero tile. This search only
      /// checks for non-zero tiles in this process's row.
      /// \param k The first column to test for non-zero tiles
      /// \return The first column, greater than or equal to \c k, that contains
      /// a non-zero tile. If no non-zero tile is not found, return \c k_.
      size_type iterate_col(size_type k) const {
        // Iterate over k's until a non-zero tile is found or the end of the
        // matrix is reached.
        for(; k < k_; ++k)
          // Search row k for non-zero tiles
          for(size_type i = left_start_local_ + k; i < left_end_; i += left_stride_local_)
            if(! left_.shape().is_zero(i))
              return k;

        return k;
      }


      /// Find the next k where the left- and right-hand argument have non-zero tiles

      /// Search for the next k-th column and row of the left- and right-hand
      /// arguments, respectively, that both contain non-zero tiles. This search
      /// only checks for non-zero tiles in this process's row or column. If a
      /// non-zero, local tile is found that does not contribute to local
      /// contractions, the tiles will be immediately broadcast.
      /// \param k The first row/column to check
      /// \return The next k-th column and row of the left- and right-hand
      /// arguments, respectively, that both have non-zero tiles
      size_type iterate_sparse(const size_type k) const {
        // Initial step for k_col and k_row.
        size_type k_col = iterate_col(k);
        size_type k_row = iterate_row(k_col);

        // Search for a row and column that both have non-zero tiles
        while(k_col != k_row) {
          if(k_col < k_row) {
            k_col = iterate_col(k_row);
          } else {
            k_row = iterate_row(k_col);
          }
        }

        if(k < k_row) {
          // Spawn a task to broadcast any local columns of left that were skipped
          TensorImpl_::world().taskq.add(shared_from_this(),
              & Summa_::bcast_col_range_task, k, k_row,
              madness::TaskAttributes::hipri());

          // Spawn a task to broadcast any local rows of right that were skipped
          TensorImpl_::world().taskq.add(shared_from_this(),
              & Summa_::bcast_row_range_task, k, k_col,
              madness::TaskAttributes::hipri());
        }

        return k_col;
      }


      /// Find the next k where the left- and right-hand argument have non-zero tiles

      /// Search for the next k-th column and row of the left- and right-hand
      /// arguments, respectively, that both contain non-zero tiles. This search
      /// only checks for non-zero tiles in this process's row or column. If a
      /// non-zero, local tile is found that does not contribute to local
      /// contractions, the tiles will be immediately broadcast.
      /// \param k The first row/column to check
      /// \return The next k-th column and row of the left- and right-hand
      /// arguments, respectively, that both have non-zero tiles
      size_type iterate(const size_type k) const {
        return (left_.shape().is_dense() && right_.shape().is_dense() ?
            k : iterate_sparse(k));
      }


      // Initialization functions ----------------------------------------------

      /// Initialize reduce tasks and construct broadcast groups
      size_type initialize(const DenseShape&) {
        // Construct static broadcast groups for dense arguments
        const madness::DistributedID col_did(DistEvalImpl_::id(), 0ul);
        col_group_ = proc_grid_.make_col_group(col_did);
        const madness::DistributedID row_did(DistEvalImpl_::id(), k_);
        row_group_ = proc_grid_.make_row_group(row_did);

#ifdef TILEDARRAY_ENABLE_SUMMA_TRACE_INITIALIZE
        std::stringstream ss;
        ss << "init: rank=" << TensorImpl_::world().rank()
           << "\n    col_group_=(" << col_did.first << ", " << col_did.second << ") { ";
        for(ProcessID gproc = 0ul; gproc < col_group_.size(); ++gproc)
          ss << col_group_.world_rank(gproc) << " ";
        ss << "}\n    row_group_=(" << row_did.first << ", " << row_did.second << ") { ";
        for(ProcessID gproc = 0ul; gproc < row_group_.size(); ++gproc)
          ss << row_group_.world_rank(gproc) << " ";
        ss << "}\n";
        printf(ss.str().c_str());
#endif // TILEDARRAY_ENABLE_SUMMA_TRACE_INITIALIZE

        // Allocate memory for the reduce pair tasks.
        std::allocator<ReducePairTask<op_type> > alloc;
        reduce_tasks_ = alloc.allocate(proc_grid_.local_size());

        // Iterate over all local tiles
        const size_type n = proc_grid_.local_size();
        for(size_type t = 0ul; t < n; ++t) {
          // Initialize the reduction task
          ReducePairTask<op_type>* restrict const reduce_task = reduce_tasks_ + t;
          new(reduce_task) ReducePairTask<op_type>(TensorImpl_::world(), op_);
        }

        return proc_grid_.local_size();
      }

      /// Initialize reduce tasks
      template <typename Shape>
      size_type initialize(const Shape& shape) {

#ifdef TILEDARRAY_ENABLE_SUMMA_TRACE_INITIALIZE
        std::stringstream ss;
        ss << "    initialize rank=" << TensorImpl_::world().rank() << " tiles={ ";
#endif // TILEDARRAY_ENABLE_SUMMA_TRACE_INITIALIZE

        // Allocate memory for the reduce pair tasks.
        std::allocator<ReducePairTask<op_type> > alloc;
        reduce_tasks_ = alloc.allocate(proc_grid_.local_size());

        // Initialize iteration variables
        size_type row_start = proc_grid_.rank_row() * proc_grid_.cols();
        size_type row_end = row_start + proc_grid_.cols();
        row_start += proc_grid_.rank_col();
        const size_type col_stride = // The stride to iterate down a column
            proc_grid_.proc_rows() * proc_grid_.cols();
        const size_type row_stride = // The stride to iterate across a row
            proc_grid_.proc_cols();
        const size_type end = TensorImpl_::size();

        // Iterate over all local tiles
        size_type tile_count = 0ul;
        ReducePairTask<op_type>* restrict reduce_task = reduce_tasks_;
        for(; row_start < end; row_start += col_stride, row_end += col_stride) {
          for(size_type index = row_start; index < row_end; index += row_stride, ++reduce_task) {

            // Initialize the reduction task

            // Skip zero tiles
            if(! shape.is_zero(DistEvalImpl_::perm_index_to_target(index))) {

#ifdef TILEDARRAY_ENABLE_SUMMA_TRACE_INITIALIZE
              ss << index << " ";
#endif // TILEDARRAY_ENABLE_SUMMA_TRACE_INITIALIZE

              new(reduce_task) ReducePairTask<op_type>(TensorImpl_::world(), op_);
              ++tile_count;
            } else {
              // Construct an empty task to represent zero tiles.
              new(reduce_task) ReducePairTask<op_type>();
            }
          }
        }

#ifdef TILEDARRAY_ENABLE_SUMMA_TRACE_INITIALIZE
        ss << "}\n";
        printf(ss.str().c_str());
#endif // TILEDARRAY_ENABLE_SUMMA_TRACE_INITIALIZE

        return tile_count;
      }

      size_type initialize() {
#ifdef TILEDARRAY_ENABLE_SUMMA_TRACE_INITIALIZE
        printf("init: start rank=%i\n", TensorImpl_::world().rank());
#endif // TILEDARRAY_ENABLE_SUMMA_TRACE_INITIALIZE

        const size_type result = initialize(TensorImpl_::shape());

#ifdef TILEDARRAY_ENABLE_SUMMA_TRACE_INITIALIZE
        printf("init: finish rank=%i\n", TensorImpl_::world().rank());
#endif // TILEDARRAY_ENABLE_SUMMA_TRACE_INITIALIZE

        return result;
      }


      // Finalize functions ----------------------------------------------------

      /// Set the result tiles, destroy reduce tasks, and destroy broadcast groups
      void finalize(const DenseShape&) {
        // Initialize iteration variables
        size_type row_start = proc_grid_.rank_row() * proc_grid_.cols();
        size_type row_end = row_start + proc_grid_.cols();
        row_start += proc_grid_.rank_col();
        const size_type col_stride = // The stride to iterate down a column
            proc_grid_.proc_rows() * proc_grid_.cols();
        const size_type row_stride = // The stride to iterate across a row
            proc_grid_.proc_cols();
        const size_type end = TensorImpl_::size();

        // Iterate over all local tiles
        for(ReducePairTask<op_type>* reduce_task = reduce_tasks_;
            row_start < end; row_start += col_stride, row_end += col_stride) {
          for(size_type index = row_start; index < row_end; index += row_stride, ++reduce_task) {


            // Set the result tile
            DistEvalImpl_::set_tile(DistEvalImpl_::perm_index_to_target(index),
                reduce_task->submit());

            // Destroy the the reduce task
            reduce_task->~ReducePairTask<op_type>();
          }
        }

        // Deallocate the memory for the reduce pair tasks.
        std::allocator<ReducePairTask<op_type> >().deallocate(reduce_tasks_,
            proc_grid_.local_size());
      }

      /// Set the result tiles and destroy reduce tasks
      template <typename Shape>
      void finalize(const Shape& shape) {

#ifdef TILEDARRAY_ENABLE_SUMMA_TRACE_FINALIZE
        std::stringstream ss;
        ss << "    finalize rank=" << TensorImpl_::world().rank() << " tiles={ ";
#endif // TILEDARRAY_ENABLE_SUMMA_TRACE_FINALIZE

        // Initialize iteration variables
        size_type row_start = proc_grid_.rank_row() * proc_grid_.cols();
        size_type row_end = row_start + proc_grid_.cols();
        row_start += proc_grid_.rank_col();
        const size_type col_stride = // The stride to iterate down a column
            proc_grid_.proc_rows() * proc_grid_.cols();
        const size_type row_stride = // The stride to iterate across a row
            proc_grid_.proc_cols();
        const size_type end = TensorImpl_::size();

        // Iterate over all local tiles
        for(ReducePairTask<op_type>* reduce_task = reduce_tasks_;
            row_start < end; row_start += col_stride, row_end += col_stride) {
          for(size_type index = row_start; index < row_end; index += row_stride, ++reduce_task) {
            // Compute the permuted index
            const size_type perm_index = DistEvalImpl_::perm_index_to_target(index);

            // Skip zero tiles
            if(! shape.is_zero(perm_index)) {

#ifdef TILEDARRAY_ENABLE_SUMMA_TRACE_FINALIZE
              ss << index << " ";
#endif // TILEDARRAY_ENABLE_SUMMA_TRACE_FINALIZE

              // Set the result tile
              DistEvalImpl_::set_tile(perm_index, reduce_task->submit());
            }

            // Destroy the the reduce task
            reduce_task->~ReducePairTask<op_type>();
          }
        }

        // Deallocate the memory for the reduce pair tasks.
        std::allocator<ReducePairTask<op_type> >().deallocate(reduce_tasks_,
            proc_grid_.local_size());

#ifdef TILEDARRAY_ENABLE_SUMMA_TRACE_FINALIZE
        ss << "}\n";
        printf(ss.str().c_str());
#endif // TILEDARRAY_ENABLE_SUMMA_TRACE_FINALIZE
      }

      void finalize() {
#ifdef TILEDARRAY_ENABLE_SUMMA_TRACE_FINALIZE
        printf("finalize: start rank=%i\n", TensorImpl_::world().rank());
#endif // TILEDARRAY_ENABLE_SUMMA_TRACE_FINALIZE

        finalize(TensorImpl_::shape());

#ifdef TILEDARRAY_ENABLE_SUMMA_TRACE_FINALIZE
        printf("finalize: finish rank=%i\n", TensorImpl_::world().rank());
#endif // TILEDARRAY_ENABLE_SUMMA_TRACE_FINALIZE
      }

      /// SUMMA finalization task

      /// This task will set the tiles and do cleanup.
      class FinalizeTask : public madness::TaskInterface {
      private:
        std::shared_ptr<Summa_> owner_; ///< The parent object for this task

      public:
        FinalizeTask(const std::shared_ptr<Summa_>& owner, const int ndep) :
          madness::TaskInterface(ndep, madness::TaskAttributes::hipri()),
          owner_(owner)
        { }

        virtual ~FinalizeTask() { }

        virtual void run(const madness::TaskThreadEnv&) { owner_->finalize(); }

      }; // class FinalizeTask


      // Contraction functions -------------------------------------------------

      /// Schedule local contraction tasks for \c col and \c row tile pairs

      /// Schedule tile contractions for each tile pair of \c row and \c col. A
      /// callback to \c task will be registered with each tile contraction
      /// task.
      /// \param col A column of tiles from the left-hand argument
      /// \param row A row of tiles from the right-hand argument
      /// \param task The task that depends on tile contraction tasks
      void contract(const DenseShape&, const size_type,
          const std::vector<col_datum>& col, const std::vector<row_datum>& row,
          madness::TaskInterface* const task)
      {
        // Iterate over the row
        for(size_type i = 0ul; i < col.size(); ++i) {
          // Compute the local, result-tile offset
          const size_type reduce_task_offset = col[i].first * proc_grid_.local_cols();

          // Iterate over columns
          for(size_type j = 0ul; j < row.size(); ++j) {
            const size_type reduce_task_index = reduce_task_offset + row[j].first;

            // Schedule task for contraction pairs
            if(task)
              task->inc();
            const left_future left = col[i].second;
            const right_future right = row[j].second;
            reduce_tasks_[reduce_task_index].add(left, right, task);
          }
        }
      }

      /// Schedule local contraction tasks for \c col and \c row tile pairs

      /// Schedule tile contractions for each tile pair of \c row and \c col. A
      /// callback to \c task will be registered with each tile contraction
      /// task.
      /// \param col A column of tiles from the left-hand argument
      /// \param row A row of tiles from the right-hand argument
      /// \param task The task that depends on tile contraction tasks
      template <typename Shape>
      void contract(const Shape&, const size_type,
          const std::vector<col_datum>& col, const std::vector<row_datum>& row,
          madness::TaskInterface* const task)
      {
        // Iterate over the row
        for(size_type i = 0ul; i < col.size(); ++i) {
          // Compute the local, result-tile offset
          const size_type reduce_task_offset = col[i].first * proc_grid_.local_cols();

          // Iterate over columns
          for(size_type j = 0ul; j < row.size(); ++j) {
            const size_type reduce_task_index = reduce_task_offset + row[j].first;

            // Skip zero tiles
            if(! reduce_tasks_[reduce_task_index])
              continue;

            // Schedule task for contraction pairs
            if(task)
              task->inc();
            const left_future left = col[i].second;
            const right_future right = row[j].second;
            reduce_tasks_[reduce_task_index].add(left, right, task);
          }
        }
      }

#define TILEDARRAY_DISABLE_TILE_CONTRACTION_FILTER
#ifndef TILEDARRAY_DISABLE_TILE_CONTRACTION_FILTER
      /// Schedule local contraction tasks for \c col and \c row tile pairs

      /// Schedule tile contractions for each tile pair of \c row and \c col. A
      /// callback to \c task will be registered with each tile contraction
      /// task. This version of contract is used when shape_type is
      /// \c SparseShape. It skips tile contractions that have a negligible
      /// contribution to the result tile.
      /// \tparam T The shape value type
      /// \param k The k step for this contraction set
      /// \param col A column of tiles from the left-hand argument
      /// \param row A row of tiles from the right-hand argument
      /// \param task The task that depends on the tile contraction tasks
      template <typename T>
      typename std::enable_if<std::is_floating_point<T>::value>::type
      contract(const SparseShape<T>&, const size_type k,
          const std::vector<col_datum>& col, const std::vector<row_datum>& row,
          madness::TaskInterface* const task)
      {
        // Cache row shape data.
        std::vector<typename SparseShape<T>::value_type> row_shape_values;
        row_shape_values.reserve(row.size());
        const size_type row_start = k * proc_grid_.cols() + proc_grid_.rank_col();
        for(size_type j = 0ul; j < row.size(); ++j)
          row_shape_values.push_back(right_.shape()[row_start + (row[j].first * right_stride_local_)]);

        const size_type col_start = left_start_local_ + k;
        const float threshold_k = TensorImpl_::shape().threshold() / typename SparseShape<T>::value_type(k_);
        // Iterate over the row
        for(size_type i = 0ul; i != col.size(); ++i) {
          // Compute the local, result-tile offset
          const size_type offset = col[i].first * proc_grid_.local_cols();

          // Get the shape data for col_it tile
          const typename SparseShape<T>::value_type col_shape_value =
              left_.shape()[col_start + (col[i].first * left_stride_local_)];

          // Iterate over columns
          for(size_type j = 0ul; j < row.size(); ++j) {
            if((col_shape_value * row_shape_values[j]) < threshold_k)
              continue;

            if(task)
              task->inc();
            reduce_tasks_[offset + row[j].first].add(col[i].second, row[j].second, task);
          }
        }
      }
#endif // TILEDARRAY_DISABLE_TILE_CONTRACTION_FILTER

      void contract(const size_type k, const std::vector<col_datum>& col,
          const std::vector<row_datum>& row, madness::TaskInterface* const task)
      { contract(TensorImpl_::shape(), k, col, row, task); }


      // SUMMA step task -------------------------------------------------------


      /// SUMMA step task

      /// This task will perform a single SUMMA iteration, and start the next
      /// step task.
      class StepTask : public madness::TaskInterface {
      protected:
        // Member variables
        std::shared_ptr<Summa_> owner_; ///< The owner of this task
        World& world_;
        std::vector<col_datum> col_{};
        std::vector<row_datum> row_{};
        FinalizeTask* finalize_task_; ///< The SUMMA finalization task
        StepTask* next_step_task_ = nullptr; ///< The next SUMMA step task
        StepTask* tail_step_task_ = nullptr; ///< The next SUMMA step task

        void get_col(const size_type k) {
          owner_->get_col(k, col_);
          this->notify();
        }

        void get_row(const size_type k) {
          owner_->get_row(k, row_);
          this->notify();
        }

      public:

        StepTask(const std::shared_ptr<Summa_>& owner, int finalize_ndep) :
          madness::TaskInterface(0ul, madness::TaskAttributes::hipri()),
          owner_(owner), world_(owner->world()),
          finalize_task_(new FinalizeTask(owner, finalize_ndep))
        {
          TA_ASSERT(owner_);
          owner_->world().taskq.add(finalize_task_);
        }

        /// Construct the task for the next step

        /// \param parent The previous SUMMA step task
        /// \param ndep The number of dependencies for this task
        StepTask(StepTask* const parent, const int ndep) :
          madness::TaskInterface(ndep, madness::TaskAttributes::hipri()),
          owner_(parent->owner_), world_(parent->world_),
          finalize_task_(parent->finalize_task_)
        {
          TA_ASSERT(parent);
          parent->next_step_task_ = this;
        }

        virtual ~StepTask() { }

        void spawn_get_row_col_tasks(const size_type k) {
          // Submit the task to collect column tiles of left for iteration k
          madness::DependencyInterface::inc();
          world_.taskq.add(this, & StepTask::get_col, k, madness::TaskAttributes::hipri());

          // Submit the task to collect row tiles of right for iteration k
          madness::DependencyInterface::inc();
          world_.taskq.add(this, & StepTask::get_row, k, madness::TaskAttributes::hipri());
        }

        template <typename Derived>
        void make_next_step_tasks(Derived* task, size_type depth) {
          TA_ASSERT(depth > 0);
          // Set the depth to be no greater than the maximum number steps
          if(depth > owner_->k_)
            depth = owner_->k_;

          // Spawn the first (depth - 1) step tasks
          for(; depth > 0ul; --depth) {
            Derived* const next = new Derived(task, 0);
            task = next;
          }

          // Initialize the tail pointer
          task->inc();
          tail_step_task_ = task;
        }

        template <typename Derived, typename GroupType>
        void run(const size_type k, const GroupType& row_group, const GroupType& col_group) {
#ifdef TILEDARRAY_ENABLE_SUMMA_TRACE_STEP
          printf("step:  start rank=%i k=%lu\n", owner_->world().rank(), k);
#endif // TILEDARRAY_ENABLE_SUMMA_TRACE_STEP

          if(k < owner_->k_) {
            // Initialize next tail task and submit next task
            TA_ASSERT(next_step_task_);
            next_step_task_->tail_step_task_ =
                new Derived(static_cast<Derived*>(tail_step_task_), 1);
            world_.taskq.add(next_step_task_);
            next_step_task_ = nullptr;

            // Start broadcast of column and row tiles for this step
            world_.taskq.add(owner_, & Summa_::bcast_col, k, col_, row_group,
                madness::TaskAttributes::hipri());
            world_.taskq.add(owner_, & Summa_::bcast_row, k, row_, col_group,
                madness::TaskAttributes::hipri());

            // Submit tasks for the contraction of col and row tiles.
            owner_->contract(k, col_, row_, tail_step_task_);

            // Notify task dependencies
            TA_ASSERT(tail_step_task_);
            tail_step_task_->notify();
            finalize_task_->notify();

          } else if(finalize_task_) {
            // Signal the finalize task so it can run after all non-zero step
            // tasks have completed.
            finalize_task_->notify();

            // Cleanup any remaining step tasks
            StepTask* step_task = next_step_task_;
            while(step_task) {
              StepTask* const next_step_task = step_task->next_step_task_;
              step_task->next_step_task_ = nullptr;
              step_task->finalize_task_ = nullptr;
              world_.taskq.add(step_task);
              step_task = next_step_task;
            }

            tail_step_task_->notify();
          }

#ifdef TILEDARRAY_ENABLE_SUMMA_TRACE_STEP
          printf("step: finish rank=%i k=%lu\n", owner_->world().rank(), k);
#endif // TILEDARRAY_ENABLE_SUMMA_TRACE_STEP
        }

      }; // class StepTask

      class DenseStepTask : public StepTask {
      protected:
        const size_type k_;
        using StepTask::owner_;

      public:
        DenseStepTask(const std::shared_ptr<Summa_>& owner, const size_type depth) :
          StepTask(owner, owner->k_ + 1ul), k_(0)
        {
          StepTask::make_next_step_tasks(this, depth);
          StepTask::spawn_get_row_col_tasks(k_);
        }

        DenseStepTask(DenseStepTask* const parent, const int ndep) :
          StepTask(parent, ndep), k_(parent->k_ + 1ul)
        {
          // Spawn tasks to get k-th row and column tiles
          if(k_ < owner_->k_)
            StepTask::spawn_get_row_col_tasks(k_);
        }

        virtual ~DenseStepTask() { }

        virtual void run(const madness::TaskThreadEnv&) {
          StepTask::template run<DenseStepTask>(k_, owner_->row_group_, owner_->col_group_);
        }
      }; // class DenseStepTask

      class SparseStepTask : public StepTask {
      protected:
        Future<size_type> k_{};
        Future<madness::Group> row_group_{};
        Future<madness::Group> col_group_{};
        using StepTask::owner_;
        using StepTask::world_;
        using StepTask::finalize_task_;
        using StepTask::next_step_task_;

      private:

        /// Spawn task to construct process groups and get tiles.
        void iterate_task(size_type k, const size_type offset) {
          // Search for the next non-zero row and column
          k = owner_->iterate_sparse(k + offset);
          k_.set(k);

          if(k < owner_->k_) {
            // NOTE: The order of task submissions is dependent on the order in
            // which we want the tasks to complete.

            // Spawn tasks to get k-th row and column tiles
            StepTask::spawn_get_row_col_tasks(k);

            // Spawn tasks to construct the row and column broadcast group
            row_group_ = world_.taskq.add(owner_, & Summa_::make_row_group, k,
                madness::TaskAttributes::hipri());
            col_group_ = world_.taskq.add(owner_, & Summa_::make_col_group, k,
                madness::TaskAttributes::hipri());

            // Increment the finalize task dependency counter, which indicates
            // that this task is not the terminating step task.
            TA_ASSERT(finalize_task_);
            finalize_task_->inc();
          }

          madness::DependencyInterface::notify();
        }

      public:

        SparseStepTask(const std::shared_ptr<Summa_>& owner, size_type depth) :
          StepTask(owner, 1ul)
        {
          StepTask::make_next_step_tasks(this, depth);

          // Spawn a task to find the next non-zero iteration
          madness::DependencyInterface::inc();
          world_.taskq.add(this, & SparseStepTask::iterate_task,
              0ul, 0ul, madness::TaskAttributes::hipri());
        }

        SparseStepTask(SparseStepTask* const parent, const int ndep) :
          StepTask(parent, ndep)
        {
          if(parent->k_.probe() && (parent->k_.get() >= owner_->k_)) {
            // Avoid running extra tasks if not needed.
            k_.set(parent->k_.get());
          } else {
            // Spawn a task to find the next non-zero iteration
            madness::DependencyInterface::inc();
            world_.taskq.add(this, & SparseStepTask::iterate_task,
                parent->k_, 1ul, madness::TaskAttributes::hipri());
          }
        }

        virtual ~SparseStepTask() { }

        virtual void run(const madness::TaskThreadEnv&) {
          StepTask::template run<SparseStepTask>(k_, row_group_, col_group_);
        }
      }; // class SparseStepTask

    public:

      /// Constructor

      /// \param left The left-hand argument evaluator
      /// \param right The right-hand argument evaluator
      /// \param world The world where the result lives
      /// \param trange The tiled range object for the result
      /// \param shape The tensor shape object for the result
      /// \param pmap The tile-process map for the result
      /// \param perm The permutation that is applied to result tile indices
      /// \param op The tile transform operation
      /// \param k The number of tiles in the inner dimension
      /// \param proc_grid The process grid that defines the layout of the tiles
      ///                  during the contraction evaluation
      /// \note The trange, shape, and pmap refer to the final,
      ///       permuted, state for the result, NOT to the result during
      ///       the SUMMA evaluation.
      Summa(const left_type& left, const right_type& right,
          World& world, const trange_type trange, const shape_type& shape,
          const std::shared_ptr<pmap_interface>& pmap, const Permutation& perm,
          const op_type& op, const size_type k, const ProcGrid& proc_grid) :
        DistEvalImpl_(world, trange, shape, pmap, perm),
        left_(left), right_(right), op_(op),
        row_group_(), col_group_(),
        k_(k), proc_grid_(proc_grid),
        reduce_tasks_(NULL),
        left_start_local_(proc_grid_.rank_row() * k),
        left_end_(left.size()),
        left_stride_(k),
        left_stride_local_(proc_grid.proc_rows() * k),
        right_stride_(1ul),
        right_stride_local_(proc_grid.proc_cols())
      { }

      virtual ~Summa() { }

      /// Get tile at index \c i

      /// \param i The index of the tile
      /// \return A \c Future to the tile at index i
      /// \throw TiledArray::Exception When tile \c i is owned by a remote node.
      /// \throw TiledArray::Exception When tile \c i a zero tile.
      virtual Future<value_type> get_tile(size_type i) const {
        TA_ASSERT(TensorImpl_::is_local(i));
        TA_ASSERT(! TensorImpl_::is_zero(i));

        const size_type source_index = DistEvalImpl_::perm_index_to_source(i);

        // Compute tile coordinate in tile grid
        const size_type tile_row = source_index / proc_grid_.cols();
        const size_type tile_col = source_index % proc_grid_.cols();
        // Compute process coordinate of tile in the process grid
        const size_type proc_row = tile_row % proc_grid_.proc_rows();
        const size_type proc_col = tile_col % proc_grid_.proc_cols();
        // Compute the process that owns tile
        const ProcessID source = proc_row * proc_grid_.proc_cols() + proc_col;

        const madness::DistributedID key(DistEvalImpl_::id(), i);
        return TensorImpl_::world().gop.template recv<value_type>(source, key);
      }


      /// Discard a tile that is not needed

      /// This function handles the cleanup for tiles that are not needed in
      /// subsequent computation.
      /// \param i The index of the tile
      virtual void discard_tile(size_type i) const { get_tile(i); }

    private:

      /// Adjust iteration depth based on memory constraints

      /// \param depth The unbounded iteration depth
      /// \param left_sparsity The fraction of zero tiles in the left-hand matrix
      /// \param right_sparsity The fraction of zero tiles in the right-hand matrix
      /// \return The memory bounded iteration depth
      /// \thorw TiledArray::Exception When the memory bounded iteration depth
      /// is less than 1.
      size_type mem_bound_depth(size_type depth, const float left_sparsity, const float right_sparsity) {

        // Check if a memory bound has been set
        const size_type available_memory = max_memory_;
        if(available_memory) {

          // Compute the average memory requirement per iteration of this process
          const std::size_t local_memory_per_iter_left =
              (left_.trange().elements_range().volume() / left_.trange().tiles_range().volume()) *
              sizeof(typename numeric_type<typename left_type::eval_type>::type) *
              proc_grid_.local_rows() * (1.0f - left_sparsity);
          const std::size_t local_memory_per_iter_right =
              (right_.trange().elements_range().volume() / right_.trange().tiles_range().volume()) *
              sizeof(typename numeric_type<typename right_type::eval_type>::type) *
              proc_grid_.local_cols() * (1.0f - right_sparsity);

          // Compute the maximum number of iterations based on available memory
          const size_type mem_bound_depth =
              ((local_memory_per_iter_left + local_memory_per_iter_right) /
              available_memory);

          // Check if the memory bounded depth is less than the optimal depth
          if(depth > mem_bound_depth) {

            // Adjust the depth based on the available memory
            switch(mem_bound_depth) {
              case 0:
                // When memory bound depth is
                TA_EXCEPTION("Insufficient memory available for SUMMA");
                break;
              case 1:
<<<<<<< HEAD
                if(TensorImpl_::world().rank() == 0)
                  printf("!! WARNING TiledArray: Insufficient memory available for SUMMA.\n"
=======
                if(TensorImpl_::get_world().rank() == 0)
                  printf("!! WARNING TiledArray: Memory constraints limit the SUMMA depth depth to 1.\n"
>>>>>>> 1fae7bd6
                         "!! WARNING TiledArray: Performance may be slow.\n");
              default:
                depth = mem_bound_depth;
            }
          }
        }

        return depth;
      }

      /// Evaluate the tiles of this tensor

      /// This function will evaluate the children of this distributed evaluator
      /// and evaluate the tiles for this distributed evaluator. It will block
      /// until the tasks for the children are evaluated (not for the tasks of
      /// this object).
      /// \return The number of tiles that will be set by this process
      virtual int internal_eval() {
#ifdef TILEDARRAY_ENABLE_SUMMA_TRACE_EVAL
        printf("eval: start eval children rank=%i\n", TensorImpl_::world().rank());
#endif // TILEDARRAY_ENABLE_SUMMA_TRACE_EVAL

        // Start evaluate child tensors
        left_.eval();
        right_.eval();

#ifdef TILEDARRAY_ENABLE_SUMMA_TRACE_EVAL
        printf("eval: finished eval children rank=%i\n", TensorImpl_::world().rank());
#endif // TILEDARRAY_ENABLE_SUMMA_TRACE_EVAL

        size_type tile_count = 0ul;
        if(proc_grid_.local_size() > 0ul) {
          tile_count = initialize();

          // depth controls the number of simultaneous SUMMA iterations
          // that are scheduled.

          // The optimal depth is equal to the smallest dimension of the process
          // grid, but no less than 2
          size_type depth =
              std::max(ProcGrid::size_type(2), std::min(proc_grid_.proc_rows(), proc_grid_.proc_cols()));

          // Construct the first SUMMA iteration task
          if(TensorImpl_::shape().is_dense()) {
            // We cannot have more iterations than there are blocks in the k
            // dimension
            if(depth > k_) depth = k_;

            // Modify the number of concurrent iterations based on the available
            // memory.
<<<<<<< HEAD
//            depth = mem_bound_depth(depth, 0.0f, 0.0f);
#endif //TILEDARRAY_SUMMA_DEPTH
            TensorImpl_::world().taskq.add(new DenseStepTask(shared_from_this(),
=======
            depth = mem_bound_depth(depth, 0.0f, 0.0f);

            // Enforce user defined depth bound
            if(max_depth_) std::min(depth, max_depth_);

            TensorImpl_::get_world().taskq.add(new DenseStepTask(shared_from_this(),
>>>>>>> 1fae7bd6
                depth));
          } else {
            // Increase the depth based on the amount of sparsity in an iteration.

            // Get the sparsity fractions for the left- and right-hand arguments.
            const float left_sparsity = left_.shape().sparsity();
            const float right_sparsity = right_.shape().sparsity();

            // Compute the fraction of non-zero result tiles in a single SUMMA iteration.
            const float frac_non_zero = (1.0f - std::min(left_sparsity, 0.9f))
                                      * (1.0f - std::min(right_sparsity, 0.9f));

            // Compute the new depth based on sparsity of the arguments
            depth = float(depth) * (1.0f - 1.35638f * std::log2(frac_non_zero)) + 0.5f;

            // We cannot have more iterations than there are blocks in the k
            // dimension
            if(depth > k_) depth = k_;

            // Modify the number of concurrent iterations based on the available
            // memory and sparsity of the argument tensors.
<<<<<<< HEAD
//            depth = mem_bound_depth(depth, left_sparsity, right_sparsity);
#endif // TILEDARRAY_SUMMA_DEPTH
            TensorImpl_::world().taskq.add(new SparseStepTask(shared_from_this(),
=======
            depth = mem_bound_depth(depth, left_sparsity, right_sparsity);

            // Enforce user defined depth bound
            if(max_depth_) std::min(depth, max_depth_);

            TensorImpl_::get_world().taskq.add(new SparseStepTask(shared_from_this(),
>>>>>>> 1fae7bd6
                depth));
          }
        }

#ifdef TILEDARRAY_ENABLE_SUMMA_TRACE_EVAL
        printf("eval: start wait children rank=%i\n", TensorImpl_::world().rank());
#endif // TILEDARRAY_ENABLE_SUMMA_TRACE_EVAL

        // Wait for child tensors to be evaluated, and process tasks while waiting.
        left_.wait();
        right_.wait();

#ifdef TILEDARRAY_ENABLE_SUMMA_TRACE_EVAL
        printf("eval: finished wait children rank=%i\n", TensorImpl_::world().rank());
#endif // TILEDARRAY_ENABLE_SUMMA_TRACE_EVAL

        return tile_count;
      }

    }; // class Summa


    // Initialize static member variables for Summa

    template <typename Left, typename Right, typename Op, typename Policy>
    typename Summa<Left, Right, Op, Policy>::size_type
    Summa<Left, Right, Op, Policy>::max_depth_ =
        Summa<Left, Right, Op, Policy>::init_max_depth();

    template <typename Left, typename Right, typename Op, typename Policy>
    typename Summa<Left, Right, Op, Policy>::size_type
    Summa<Left, Right, Op, Policy>::max_memory_ =
        Summa<Left, Right, Op, Policy>::init_max_memory();
  } // namespace detail
}  // namespace TiledArray

#endif // TILEDARRAY_DIST_EVAL_CONTRACTION_EVAL_H__INCLUDED<|MERGE_RESOLUTION|>--- conflicted
+++ resolved
@@ -1315,13 +1315,8 @@
                 TA_EXCEPTION("Insufficient memory available for SUMMA");
                 break;
               case 1:
-<<<<<<< HEAD
                 if(TensorImpl_::world().rank() == 0)
-                  printf("!! WARNING TiledArray: Insufficient memory available for SUMMA.\n"
-=======
-                if(TensorImpl_::get_world().rank() == 0)
                   printf("!! WARNING TiledArray: Memory constraints limit the SUMMA depth depth to 1.\n"
->>>>>>> 1fae7bd6
                          "!! WARNING TiledArray: Performance may be slow.\n");
               default:
                 depth = mem_bound_depth;
@@ -1372,19 +1367,13 @@
 
             // Modify the number of concurrent iterations based on the available
             // memory.
-<<<<<<< HEAD
-//            depth = mem_bound_depth(depth, 0.0f, 0.0f);
-#endif //TILEDARRAY_SUMMA_DEPTH
-            TensorImpl_::world().taskq.add(new DenseStepTask(shared_from_this(),
-=======
             depth = mem_bound_depth(depth, 0.0f, 0.0f);
 
             // Enforce user defined depth bound
             if(max_depth_) std::min(depth, max_depth_);
 
-            TensorImpl_::get_world().taskq.add(new DenseStepTask(shared_from_this(),
->>>>>>> 1fae7bd6
-                depth));
+            TensorImpl_::world().taskq.add(new DenseStepTask(shared_from_this(),
+                                                             depth));
           } else {
             // Increase the depth based on the amount of sparsity in an iteration.
 
@@ -1405,19 +1394,13 @@
 
             // Modify the number of concurrent iterations based on the available
             // memory and sparsity of the argument tensors.
-<<<<<<< HEAD
-//            depth = mem_bound_depth(depth, left_sparsity, right_sparsity);
-#endif // TILEDARRAY_SUMMA_DEPTH
-            TensorImpl_::world().taskq.add(new SparseStepTask(shared_from_this(),
-=======
             depth = mem_bound_depth(depth, left_sparsity, right_sparsity);
 
             // Enforce user defined depth bound
             if(max_depth_) std::min(depth, max_depth_);
 
-            TensorImpl_::get_world().taskq.add(new SparseStepTask(shared_from_this(),
->>>>>>> 1fae7bd6
-                depth));
+            TensorImpl_::world().taskq.add(new SparseStepTask(shared_from_this(),
+                                                              depth));
           }
         }
 
